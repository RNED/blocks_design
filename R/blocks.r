--- conflicted
+++ resolved
@@ -145,31 +145,19 @@
     return(TRUE)
   } 
   # ******************************************************************************************************************************************************** 
-  #  Generates a matrix of centred contrasts for a factor BF omitting last contrast
+  # Contrasts for factor NF centered within the levels of factor MF to ensure that NF information is estimated within the levels of factor MF only  
   # ********************************************************************************************************************************************************
-<<<<<<< HEAD
   Contrasts=function(MF,NF) {
     NM=matrix(0,nrow=length(NF),ncol=nlevels(NF))
     NM[cbind(seq_len(length(NF)),NF)]=1 # factor indicator matrix  
     do.call(rbind,lapply(1:nlevels(MF),function(i) {scale(NM[MF==i,] , center = TRUE, scale = FALSE)}))
-=======
-  Contrasts=function(BF) {
-    BM=matrix(0,nrow=length(BF),ncol=nlevels(BF))
-    BM[cbind(seq_len(length(BF)),BF)]=1 # factor indicator matrix  
-    BM=scale(BM , center = TRUE, scale = FALSE)[,-ncol(BM),drop=FALSE]
-    BM
->>>>>>> 1154a295
   }
   # ******************************************************************************************************************************************************** 
   # Updates variance matrix for pairs of swapped treatments using standard matrix updating formula
   # mtb**2-mtt*mbb is > 0 because the swap is a positive element of dMat=(TB+t(TB)+1)**2-TT*BB
   # 2*mtb+mtt+mbb > mtt + mbb + 2*(mtt*mbb)**.5 > 0 because mtb**2 > mtt*mbb   
   # ********************************************************************************************************************************************************
-  
-  UpDate=function(MTT,MBB,MTB,ti,tj,bi,bj) {
-    MBB=rbind(  cbind(MBB,rep(0,nrow(MBB))) , rep(0,(ncol(MBB)+1)))
-    MTT=rbind(  cbind(MTT,rep(0,nrow(MTT))) , rep(0,(ncol(MTT)+1)))
-    MTB=rbind(  cbind(MTB,rep(0,nrow(MTB))) , rep(0,(ncol(MTB)+1)))
+  UpDate=function(MTT,MBB,MTB,ti,tj,bi,bj) {  
     mtt=MTT[ti,ti]+MTT[tj,tj]-2*MTT[tj,ti]
     mbb=MBB[bi,bi]+MBB[bj,bj]-2*MBB[bi,bj]
     mtb=1-MTB[ti,bi]+MTB[tj,bi]+MTB[ti,bj]-MTB[tj,bj]  
@@ -184,9 +172,6 @@
     MTT = MTT - tcrossprod(Z1) + tcrossprod(W1)
     MBB = MBB - tcrossprod(Z2) + tcrossprod(W2)
     MTB = MTB - tcrossprod(Z1,Z2) + tcrossprod(W1,W2) 
-    MBB=MBB[-nrow(MBB),-ncol(MBB)]
-    MTT=MTT[-nrow(MTT),-ncol(MTT)]
-    MTB=MTB[-nrow(MTB),-ncol(MTB)]
     list(MTT=MTT,MBB=MBB,MTB=MTB)
   }  
   # ******************************************************************************************************************************************************** 
@@ -194,50 +179,6 @@
   # Sampling is used initially when many feasible swaps are available but later a full search is used to ensure steepest ascent optimization.
   # ********************************************************************************************************************************************************
   DMax=function(MTT,MBB,MTB,TF,BF,Restrict) {   
-    B=Contrasts(BF)
-    T=Contrasts(TF)
-    relD=1
-    mainSizes=tabulate(Restrict)
-    CMS=c(0,cumsum(mainSizes))
-    repeat {
-      improved=FALSE 
-        for (z in 1:length(mainSizes)) {
-          Tr=T[ c( (CMS[z]+1):CMS[z+1] ),]
-          Br=B[ c( (CMS[z]+1):CMS[z+1] ),]
-          TB=tcrossprod(crossprod(t(Tr),MTB),Br)
-          TT=tcrossprod(crossprod(t(Tr),MTT),Tr)
-          BB=tcrossprod(crossprod(t(Br),MBB),Br)
-          TT=2*TT-tcrossprod(rep(1,nrow(Tr)),diag(TT))-tcrossprod(diag(TT),rep(1,nrow(Tr)))
-          BB=2*BB-tcrossprod(rep(1,nrow(Br)),diag(BB))-tcrossprod(diag(BB),rep(1,nrow(Br)))
-          TB=TB-tcrossprod(rep(1,nrow(Tr)),diag(TB))
-          dMat=(1+TB+t(TB))**2-TT*BB
-          resn=which.max(dMat) 
-          si=1+(resn-1)%%nrow(Tr)
-          sj=1+(resn-1)%/%nrow(Tr)
-          if ( !isTRUE(all.equal(dMat[si,sj],1)) && dMat[si,sj]>1) {
-            improved=TRUE
-            relD=relD*dMat[si,sj]
-            i=si+CMS[z]
-            j=sj+CMS[z]
-            up=UpDate(MTT,MBB,MTB,TF[i],TF[j],BF[i],BF[j])
-            MTT=up$MTT
-            MBB=up$MBB
-            MTB=up$MTB
-            TF[c(i,j)]=TF[c(j,i)]
-            T[c(i,j),]=T[c(j,i),]
-          }
-        }
-      if (improved) next
-      break
-    }
-    list(MTT=MTT,MBB=MBB,MTB=MTB,TF=TF,relD=relD)
-  } 
-  
-  # ******************************************************************************************************************************************************** 
-  # Maximises the design matrix using the matrix function dMat=TB**2-TT*BB to compare and choose the best swap for D-efficiency improvement.
-  # Sampling is used initially when many feasible swaps are available but later a full search is used to ensure steepest ascent optimization.
-  # ********************************************************************************************************************************************************
-  oldDMax=function(MTT,MBB,MTB,TF,BF,Restrict) {   
     relD=1
     mainSizes=tabulate(Restrict)
     nSamp=pmin(rep(8,nlevels(Restrict)),mainSizes)
@@ -246,7 +187,6 @@
       for (k in seq_len(nlevels(Restrict))) {
         S=sort(sample(seq_len(length(TF))[Restrict==k], nSamp[k])) 
         TB=MTB[TF[S],BF[S],drop=FALSE]-tcrossprod(MTB[cbind(TF[S],BF[S])],rep(1,nSamp[k]))
-        
         dMat=(TB+t(TB)+1)**2-
           (2*MTT[TF[S],TF[S],drop=FALSE]-tcrossprod(MTT[cbind(TF[S],TF[S])]+rep(1,nSamp[k]) ) + tcrossprod(MTT[cbind(TF[S],TF[S])]) + 1)*
           (2*MBB[BF[S],BF[S],drop=FALSE]-tcrossprod(MBB[cbind(BF[S],BF[S])]+rep(1,nSamp[k]) ) + tcrossprod(MBB[cbind(BF[S],BF[S])]) + 1)
@@ -267,8 +207,7 @@
       if (sum(nSamp) < min(length(TF),512)) nSamp=pmin(mainSizes,2*nSamp) else break
     }
     list(MTT=MTT,MBB=MBB,MTB=MTB,TF=TF,relD=relD)
-  } 
-  
+  }  
   # ******************************************************************************************************************************************************** 
   #  Number of searches for an optimization with selected number of searches and selected number of junps to escape local optima
   # ********************************************************************************************************************************************************
@@ -331,7 +270,6 @@
       s2=sample(candidates,1) else s2=candidates[1] 
       s=c(s1,s2)
   }
-  
   # ******************************************************************************************************************************************************** 
   # Initial randomized starting design. If the initial design is rank deficient, random swaps with positive selection are used to to increase design rank
   # ********************************************************************************************************************************************************    
@@ -366,7 +304,6 @@
   # Optimize the nested Blocks assuming a possible set of Main block constraints Initial randomized starting design. 
   # If the initial design is rank deficient, random swaps with positive selection are used to to increase design rank
   # ********************************************************************************************************************************************************    
-<<<<<<< HEAD
   colsOpt=function(TF,Main,Columns,Rows) { 
     TF=NonSingular(TF,Main,Columns,Rows)
     if (is.null(TF)) return(TF)
@@ -415,27 +352,6 @@
     MTB=MTB[,perm]
     MBB=MBB[perm,perm] 
     TF=Optimise(TF,Columns,MTT,MBB,MTB,Rows)
-=======
-  colsOpt=function(TF,Rows,Columns,Blocks) { 
-    TF=NonSingular(TF,Rows,Columns,Blocks)
-    if (is.null(TF)) return(TF)
-    RM=Contrasts(Rows)
-    CM=Contrasts(Columns)
-    RCM=do.call(cbind,lapply(1:ncol(RM),function(i) { do.call(cbind,lapply(1:ncol(CM),function(j) { RM[,i]*CM[,j] } ))}))
-    TM=Contrasts(TF)
-    V=chol2inv(chol(crossprod(cbind(CM,RCM,TM))))
-    indict=seq_len(ncol(TM))+ncol(CM)+ncol(RCM)
-    MTT=V[indict,indict,drop=FALSE]
-    MTT=rbind(cbind(MTT,rep(0,nrow(MTT))),rep(0,(ncol(MTT)+1)))
-    indicb=seq_len(ncol(CM))
-    MBB=V[indicb,indicb,drop=FALSE]
-    MBB=rbind(cbind(MBB,rep(0,nrow(MBB))),rep(0,(ncol(MBB)+1)))
-    MTB=V[indict,indicb,drop=FALSE]
-    MTB=rbind(  cbind(MTB,rep(0,nrow(MTB))) , rep(0,(ncol(MTB)+1)))
-    indicv=seq_len(nlevels(TF)-1)+nlevels(Columns)-1
-    TF=Optimise(TF,Columns,MTT,MBB,MTB,Rows)
-
->>>>>>> 1154a295
     return(TF)
   }  
   # *******************************************************************************************************************************************************
@@ -500,7 +416,6 @@
     } else {
       TF=NonSingular(TF,Main,Blocks,rep(1,length(TF)))
       if (is.null(TF)) return(TF)
-<<<<<<< HEAD
       BM=Contrasts(Main,Blocks)[, rep(c(rep(TRUE,((b/m)-1)),FALSE),m),drop=FALSE]
       TM=Contrasts(Main,TF)[,-ntrts,drop=FALSE] 
       V=chol2inv(chol(crossprod(cbind(BM,TM))))
@@ -513,26 +428,17 @@
       perm=order(order(seq(b)%%(b/m) ==0 )) 
       MTB=MTB[,perm]
       MBB=MBB[perm,perm] 
-=======
-      BM=Contrasts(Blocks)
-      TM=Contrasts(TF)
-      V=chol2inv(chol(crossprod(cbind(TM,BM))))
-      indicv=seq_len(ncol(TM))
-      indicb=seq_len(ncol(BM))+ncol(TM)
-      MBB=V[indicb,indicb,drop=FALSE]
-      MTT=V[indicv,indicv,drop=FALSE]
-      MTB=V[indicv,indicb,drop=FALSE]
->>>>>>> 1154a295
       TF=Optimise(TF,Blocks,MTT,MBB,MTB,Main)
     }
     return(TF)
-  } 
+  }  
   # ******************************************************************************************************************************************************** 
   # Finds row and column sizes in each stratum of a design 
   # ********************************************************************************************************************************************************     
   Sizes=function(blocksizes,stratum) {
+    nblocks=length(blocksizes)
     newblocksizes=NULL
-    for (j in 1:length(blocksizes) ) {
+    for (j in seq_len(nblocks)) {
       rowsizes=rep(blocksizes[j]%/%rows[stratum],rows[stratum])
       resid=blocksizes[j]-sum(rowsizes)
       if (resid>0) 
@@ -550,7 +456,7 @@
       }
       newblocksizes=c(newblocksizes,unlist(rowcolsizes))
     }
-  newblocksizes
+    newblocksizes
   }
   # ******************************************************************************************************************************************************** 
   # Calculates D and A-efficiency factors for treatment factor TF assuming block factor BF
@@ -612,7 +518,7 @@
     }
     names=NULL
     for (i in 1:strata)
-    names=c(names,paste("Rows",i),paste("Columns",i),paste("Rows x Columns",i))
+      names=c(names,paste("Rows",i),paste("Columns",i),paste("Rows x Columns",i))
     blocks=NULL
     for (i in 1:strata) 
       blocks=c( blocks,nlevels(Design[,2*(i-1)+1]),nlevels(Design[,2*(i-1)+2]),nlevels(Blocks[,i+1]))
@@ -657,16 +563,17 @@
   # Main body of rows design function which tests inputs, omits any single replicate treatments, optimizes design, replaces single replicate
   # treatments, randomizes design and prints design outputs including design plans, incidence matrices and efficiency factors
   # ********************************************************************************************************************************************************     
+  
   Validate(treatments,replicates,rows,columns,seed,jumps,searches) 
   if (length(columns)==0) columns=rep(1,length(rows))
-    indic=rows*columns
-    if (max(indic)==1) {
-      rows=1
+  indic=rows*columns
+  if (max(indic)==1) {
+    rows=1
     columns=1
-    } else {
+  } else {
     rows=rows[(indic!=1)] 
     columns=columns[(indic!=1)] 
-    }
+  }
   cumcols=cumprod(columns)
   cumrows=cumprod(rows)
   cumblocks=c(1,cumprod(rows*columns))
@@ -727,7 +634,6 @@
       blocksizes=Sizes(blocksizes,i) 
       if (max(blocksizes) > min(blocksizes)) regular=FALSE
     }
-
     if ( min(fullreplicates)==1 && max(fullreplicates)>1 &&  max(columns)>1 && regular==FALSE )  
       stop("The algorithm cannot deal with irregular row-and-column designs containing single replicate treatments ")
     
@@ -748,17 +654,14 @@
       for ( i in seq_len(strata)) {
         if (!isrowcol && rows[i]>1 && !all(hcf%%cumprod(rows[1:i])==0)) TF=rowsOpt(TF,Blocks[,i],Design[,i])
         if (is.null(TF)) break
-        if (isrowcol && rows[i]>1 && !all(hcf%%cumprod(rows[1:i])==0)) TF=rowsOpt(TF,Blocks[,i],Design[,2*i-1])
+        if (isrowcol &&  rows[i]>1 && !all(hcf%%cumprod(rows[1:i])==0)) TF=rowsOpt(TF,Blocks[,i],Design[,2*i-1])
         if (is.null(TF)) break
-<<<<<<< HEAD
         if (isrowcol && columns[i]>1) TF=colsOpt(TF,Blocks[,i],Design[,2*i],Design[,2*i-1])
-=======
-        if (isrowcol && columns[i]>1) TF=colsOpt(TF,Design[,2*i-1],Design[,2*i],Blocks[,i+1])
->>>>>>> 1154a295
         if (is.null(TF)) break
       }
       if (!is.null(TF)) break
     }
+    
     if (is.null(TF)) stop("Unable to find a non-singular solution for this design - please try a simpler block or treatment design")
     # add back single rep treatments for nested stratum blocks only
     replicates=fullreplicates
@@ -823,9 +726,9 @@
     
     # efficiencies
     if (isrowcol)     
-        Efficiencies=RowColEfficiencies(Design,Blocks)
+      Efficiencies=RowColEfficiencies(Design,Blocks)
     else
-        Efficiencies=BlockEfficiencies(Design)
+      Efficiencies=BlockEfficiencies(Design)
     
     row.names(Efficiencies)=NULL
     
@@ -835,10 +738,10 @@
     
     
   }
-    # treatment replications
-    TreatmentsTable=data.frame(table(Design[,"Treatments"]))
-    TreatmentsTable[]=lapply(TreatmentsTable, as.factor) 
-    colnames(TreatmentsTable)=c("Treatments","Replicates")
-   
+  # treatment replications
+  TreatmentsTable=data.frame(table(Design[,"Treatments"]))
+  TreatmentsTable[]=lapply(TreatmentsTable, as.factor) 
+  colnames(TreatmentsTable)=c("Treatments","Replicates")
+  
   list(Treatments=TreatmentsTable,Efficiencies=Efficiencies,Plan=Plan,Design=Design,Seed=seed,Searches=searches,Jumps=jumps) 
 } 